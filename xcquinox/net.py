import jax
import os
import pickle
import jax.numpy as jnp
import equinox as eqx
from warnings import warn
import json
from typing import Union

# =====================================================================
# =====================================================================
# Lieb-Oxford Bound Enforcer
# =====================================================================
# =====================================================================


class LOB(eqx.Module):
    limit: float

    def __init__(self, limit: float):
        '''
        Utility function to squash output to [-1, limit-1] inteval.

        :param limit: The Lieb-Oxford bound value to impose, defaults to 1.804
        :type limit: float, optional
        '''
        super().__init__()
        self.limit = limit

    def __call__(self, x):
        '''
        Method calling the actual mapping of the input to the desired bounded region.

        :param x: Energy value to map back into the bounded region.
        :type x: float 
        :return: Energy value mapped into bounded region.
        :rtype: float
        '''
        return self.limit * jax.nn.sigmoid(x-jnp.log(self.limit - 1))-1


<<<<<<< HEAD
=======
# =====================================================================
# =====================================================================
# GGA LEVEL NETWORKS
# =====================================================================
# =====================================================================
# base Fx/Fc networks:

>>>>>>> 6cf32074
# Base Fx/Fc networks:
# Define the neural network module for Fx
class GGA_FxNet_s(eqx.Module):
    """S: Exchange enhancementt factor for GGA.

    The input to the network is the reduced density gradient, s, and the output is the enhancement factor, Fx.
    """
    name: str
    depth: int
    nodes: int
    seed: int
    lob_lim: float
    net: eqx.nn.MLP
    lobf: eqx.Module

    def __init__(self, depth: int, nodes: int, seed: int, lob_lim=1.804):
        '''
        Constructor for the exchange enhancement factor object, for the GGA case.

        In a GGA XC functional, the relevant quantities are (rho, grad_rho). Here, the network's input size is
        hard-coded to 1 -- just the gradient information is passed to the network, to guarantee that the energy
        yielded from this multiplicative factor behaves correctly under uniform scaling of the electron density
        and obeys the spin-scaling relation.

        :param depth: Depth of the neural network
        :type depth: int
        :param nodes: Number of nodes in each layer
        :type nodes: int
        :param seed: The random seed to initiate baseline weight values for the network
        :type seed: int
        :param lob_lim: The Lieb-Oxford bound to respect, defaults to 1.804
        :type lob_lim: float, optional
        '''
        self.name = 'GGA_FxNet_s'
        self.depth = depth
        self.nodes = nodes
        self.seed = seed
        self.lob_lim = lob_lim
        # to constrain this, we require only gradient inputs
        self.net = eqx.nn.MLP(in_size=1,  # Input is ONLY gradient_descriptor
                              out_size=1,  # Output is Fx
                              depth=self.depth,
                              width_size=self.nodes,
                              activation=jax.nn.gelu,
                              key=jax.random.PRNGKey(self.seed))
        # to constrain this, we require only gradient inputs
        self.net = eqx.nn.MLP(in_size=1,  # Input is ONLY gradient_descriptor
                              out_size=1,  # Output is Fx
                              depth=self.depth,
                              width_size=self.nodes,
                              activation=jax.nn.gelu,
                              key=jax.random.PRNGKey(self.seed))
        self.lobf = LOB(limit=lob_lim)

    def __call__(self, inputs):
        '''
        The network's forward pass, resulting in the enhancement factor associated to the input gradient descriptor.

        *NOTE*: This forward pass is explicitly NOT vectorized -- it expects one grid point worth of data, the (rho, gradient_descriptor) values at that point. This structure expects the :jax.vmap: call to be coded OUTSIDE of the network class.

        *NOTE*: Here, the gradient_descriptor is assumed to be the reduced density gradient, :s:, and the call is structured in such a way to respect the UEG limits for when gradients vanish. Namely, when s = 0, Fx = 1, so the resulting e = Fx*e_heg = e_heg.

        :param inputs: _description_
        :type inputs: tuple, list, array of size 2 in order (rho, gradient_descriptor)
        :return: The enhancement factor value
        :rtype: float
        '''
        # takes forever if inputs[1] tanh input has extended shape , i.e. (1,1) as opposed to scalar shape (1,)
        return 1+self.lobf((jnp.tanh(inputs[1])**2)*self.net(inputs[1, jnp.newaxis]).squeeze())


# Define the neural network module for Fc
class GGA_FcNet_s(eqx.Module):
    """S: Correlation enhancement factor for GGA.

    The input to the network is the reduced density gradient, s, and the output is the enhancement factor, Fc.
    """
    name: str
    depth: int
    nodes: int
    seed: int
    lob_lim: float
    net: eqx.nn.MLP
    lobf: eqx.Module

    def __init__(self, depth: int, nodes: int, seed: int, lob_lim=2.0):
        '''
        Constructor for the correlation enhancement factor object, for the GGA case.

        In a GGA XC functional, the relevant quantities are (rho, grad_rho). Here, the network's input size is hard-coded to 2 -- both the density and gradient information is passed to the network.

        The default Lieb-Oxford bound the outputs are wrapped here is set to 2.0, to enforce the non-negativity of the correlation energy.

        :param depth: Depth of the neural network
        :type depth: int
        :param nodes: Number of nodes in each layer
        :type nodes: int
        :param seed: The random seed to initiate baseline weight values for the network
        :type seed: int
        :param lob_lim: The Lieb-Oxford bound to respect, defaults to 2
        :type lob_lim: float, optional
        '''
        self.name = 'GGA_FcNet_s'
        self.depth = depth
        self.nodes = nodes
        self.seed = seed
        self.lob_lim = lob_lim
        self.net = eqx.nn.MLP(in_size=2,  # Input is rho, gradient_descriptor
                              out_size=1,  # Output is Fc
                              depth=self.depth,
                              width_size=self.nodes,
                              activation=jax.nn.gelu,
                              key=jax.random.PRNGKey(self.seed))
        self.lobf = LOB(limit=lob_lim)

    def __call__(self, inputs):
        '''
        The network's forward pass, resulting in the enhancement factor associated to the input gradient descriptor.

        *NOTE*: This forward pass is explicitly NOT vectorized -- it expects one grid point worth of data, the (rho, gradient_descriptor) values at that point. This structure expects the :jax.vmap: call to be coded OUTSIDE of the network class.

        *NOTE*: Here, the gradient_descriptor is assumed to be the reduced density gradient, :s:, and the call is structured in such a way to respect the UEG limits for when gradients vanish. Namely, when s = 0, Fx = 1, so the resulting e = Fx*e_heg = e_heg.

        :param inputs: _description_
        :type inputs: tuple, list, array of size 2 in order (rho, gradient_descriptor)
        :return: The enhancement factor value
        :rtype: float
        '''
        # takes forever if inputs[1] tanh input has extended shape , i.e. (1,1) as opposed to scalar shape (1,)
        return 1+self.lobf((jnp.tanh(inputs[1])**2)*self.net(inputs).squeeze())


class GGA_FxNet_G(eqx.Module):
    """S: Exchange enhancementt factor for GGA.

    It takes rho and grad_rho as input and outputs the exchange enhancement factor, Fx.
    It transforms the input to the reduced density gradient, s, and then passes it through the network.
    """
    name: str
    depth: int
    nodes: int
    seed: int
    lob_lim: float
    net: eqx.nn.MLP
    lobf: eqx.Module

    def __init__(self, depth: int, nodes: int, seed: int, lob_lim=1.804):
        self.name = 'GGA_FxNet_G'
        self.depth = depth
        self.nodes = nodes
        self.seed = seed
        self.lob_lim = lob_lim
        # to constrain this, we require only gradient inputs
        self.net = eqx.nn.MLP(in_size=1,  # Input is ONLY s
                              out_size=1,  # Output is Fx
                              depth=self.depth,
                              width_size=self.nodes,
                              activation=jax.nn.gelu,
                              key=jax.random.PRNGKey(self.seed))
        self.lobf = LOB(limit=lob_lim)

    def __call__(self, inputs):
        # rho = jnp.maximum(1e-12, inputs[0])  # Prevents division by 0
        # rho = rho.flatten()
        # print('WITHOUT RHO MAXIMUM')
        rho = inputs[0].flatten()
        k_F = (3 * jnp.pi**2 * rho)**(1/3)
        s = inputs[1].flatten() / (2 * k_F * rho)
        s = s.flatten()
        tanhterm = jnp.tanh(s)**2
        netterm = self.net(s)
        lobterm = self.lobf(tanhterm*netterm)
        return 1+lobterm.squeeze()


class GGA_FcNet_G(eqx.Module):
    name: str
    depth: int
    nodes: int
    seed: int
    lob_lim: float
    net: eqx.nn.MLP
    lobf: eqx.Module

    def __init__(self, depth: int, nodes: int, seed: int, lob_lim=2.0):
        """
        Constructor for the correlation enhancement factor object, for the GGA case.

        In a GGA XC functional, the relevant quantities are (rho, grad_rho). Here, the network's input size is hard-coded to 2 -- both the density and gradient information is passed to the network.

        The default Lieb-Oxford bound the outputs are wrapped here is set to 2.0, to enforce the non-negativity of the correlation energy.

        :param depth: Depth of the neural network
        :type depth: int
        :param nodes: Number of nodes in each layer
        :type nodes: int
        :param seed: The random seed to initiate baseline weight values for the network
        :type seed: int
        :param lob_lim: The Lieb-Oxford bound to respect, defaults to 2
        :type lob_lim: float, optional
        """
        self.name = 'GGA_FcNet_G'
        self.depth = depth
        self.nodes = nodes
        self.seed = seed
        self.lob_lim = lob_lim
        self.net = eqx.nn.MLP(in_size=2,  # Input is rho, s
                              out_size=1,  # Output is Fx
                              depth=self.depth,
                              width_size=self.nodes,
                              activation=jax.nn.gelu,
                              key=jax.random.PRNGKey(self.seed))
        self.lobf = LOB(limit=lob_lim)

    def __call__(self, inputs):
        rho = inputs[0].flatten()
        k_F = (3 * jnp.pi**2 * rho)**(1/3)
        s = inputs[1].flatten() / (2 * k_F * rho)
        s = s.flatten()
        netinp = jnp.stack([rho, s], axis=0).flatten()
        tanhterm = jnp.tanh(s)**2
        netterm = self.net(netinp)
        lobterm = self.lobf(tanhterm*netterm)
        return 1+lobterm.squeeze()


# Define the neural network module for Fx
class GGA_FxNet_sigma(eqx.Module):
    """S: Exchange enhancementt factor for GGA.

    It takes rho and sigma (grad_rho²) as input and outputs the exchange enhancement factor, Fx.
    It transforms the input to the reduced density gradient, s, and then passes it through the network.
    """
    name: str
    depth: int
    nodes: int
    seed: int
    lob_lim: float
    lower_rho_cutoff: float
    net: eqx.nn.MLP
    lobf: eqx.Module

    def __init__(self, depth: int, nodes: int, seed: int, lob_lim=1.804, lower_rho_cutoff=1e-12):
        '''
        Constructor for the exchange enhancement factor object, for the GGA case.

        In a GGA XC functional, the relevant quantities are (rho, grad_rho). Here, the network's input size is hard-coded to 1 -- just the gradient information is passed to the network, to guarantee that the energy yielded from this multiplicative factor behaves correctly under uniform scaling of the electron density and obeys the spin-scaling relation.

        :param depth: Depth of the neural network
        :type depth: int
        :param nodes: Number of nodes in each layer
        :type nodes: int
        :param seed: The random seed to initiate baseline weight values for the network
        :type seed: int
        :param lob_lim: The Lieb-Oxford bound to respect, defaults to 1.804
        :type lob_lim: float, optional
        :param lower_rho_cutoff: a cut-off to bypass potential division by zero in the division by rho, defaults to 1e-12
        :type lower_rho_cutoff: float, optional
        '''
        self.name = 'GGA_FxNet_sigma'
        self.depth = depth
        self.nodes = nodes
        self.seed = seed
        self.lob_lim = lob_lim
        self.lower_rho_cutoff = lower_rho_cutoff
        # to constrain this, we require only gradient inputs
        self.net = eqx.nn.MLP(in_size=1,  # Input is ONLY gradient_descriptor
                              out_size=1,  # Output is Fx
                              depth=self.depth,
                              width_size=self.nodes,
                              activation=jax.nn.gelu,
                              key=jax.random.PRNGKey(self.seed))
        self.lobf = LOB(limit=lob_lim)

    def __call__(self, inputs):
        '''
        The network's forward pass, resulting in the enhancement factor associated to the input gradient descriptor.

        *NOTE*: This forward pass is explicitly NOT vectorized -- it expects one grid point worth of data, the (rho, gradient_descriptor) values at that point. This structure expects the :jax.vmap: call to be coded OUTSIDE of the network class.

        *NOTE*: Here, the gradient_descriptor is assumed to be Libxc's/PySCF's internal variable for the density gradient -- sigma (gradient squared in non-spin-polarized, gradient contracted with itself in spin-polarized). This is so that we have easy access to automatic derivatives with respect to sigma, thus can generate v_sigma and use in convergence testing. However, within the call sigma is translated to the reduced density gradient, :s:, which the network is still assumed to be parameterized by, and the call is structured in such a way to respect the UEG limits for when gradients vanish. Namely, when s = 0, Fx = 1, so the resulting e = Fx*e_heg = e_heg.

        :param inputs: _description_
        :type inputs: tuple, list, array of size 2 in order (rho, gradient_descriptor)
        :return: The enhancement factor value
        :rtype: float
        '''
        # here, assume the inputs is [rho, sigma] and select the appropriate input
        # takes forever if inputs[1] tanh input has extended shape , i.e. (1,1) as opposed to scalar shape (1,)
        # rho = jnp.maximum(self.lower_rho_cutoff, inputs[0]) #Prevents division by 0
        # rho = rho.flatten()
        # sigma = jnp.maximum(self.lower_rho_cutoff, inputs[1]) #Prevents division by 0
        # sigma = sigma.flatten()
        rho = inputs[0]
        sigma = inputs[1]
        k_F = (3 * jnp.pi**2 * rho)**(1/3)
        s = jnp.sqrt(sigma) / (2 * k_F * rho)
        s = s.flatten()
        tanhterm = jnp.tanh(s)**2
        netterm = self.net(s)
        lobterm = self.lobf(tanhterm*netterm)
        return 1+lobterm.squeeze()


# Define the neural network module for Fc
class GGA_FcNet_sigma(eqx.Module):
    """S: Correlation enhancement factor for GGA.

    It takes rho and sigma (grad_rho²) as input and outputs the correlation enhancement factor, Fc.
    It transforms the input to the reduced density gradient, s, and then passes it through the network.
    """
    name: str
    depth: int
    nodes: int
    seed: int
    lob_lim: float
    lower_rho_cutoff: float
    net: eqx.nn.MLP
    lobf: eqx.Module

    def __init__(self, depth: int, nodes: int, seed: int, lob_lim=2.0, lower_rho_cutoff=1e-12):
        '''
        Constructor for the correlation enhancement factor object, for the GGA case.

        In a GGA XC functional, the relevant quantities are (rho, grad_rho). Here, the network's input size is hard-coded to 2 -- both the density and gradient information is passed to the network.

        The default Lieb-Oxford bound the outputs are wrapped here is set to 2.0, to enforce the non-negativity of the correlation energy.

        :param depth: Depth of the neural network
        :type depth: int
        :param nodes: Number of nodes in each layer
        :type nodes: int
        :param seed: The random seed to initiate baseline weight values for the network
        :type seed: int
        :param lob_lim: The Lieb-Oxford bound to respect, defaults to 2
        :type lob_lim: float, optional
        :param lower_rho_cutoff: a cut-off to bypass potential division by zero in the division by rho, defaults to 1e-12
        :type lower_rho_cutoff: float, optional
        '''
        self.name = 'GGA_FcNet_sigma'
        self.depth = depth
        self.nodes = nodes
        self.seed = seed
        self.lob_lim = lob_lim
        self.lower_rho_cutoff = lower_rho_cutoff
        self.net = eqx.nn.MLP(in_size=2,  # Input is rho, gradient_descriptor
                              out_size=1,  # Output is Fc
                              depth=self.depth,
                              width_size=self.nodes,
                              activation=jax.nn.gelu,
                              key=jax.random.PRNGKey(self.seed))
        self.lobf = LOB(limit=lob_lim)

    def __call__(self, inputs):
        '''
        The network's forward pass, resulting in the enhancement factor associated to the input gradient descriptor.

        *NOTE*: This forward pass is explicitly NOT vectorized -- it expects one grid point worth of data, the (rho, gradient_descriptor) values at that point. This structure expects the :jax.vmap: call to be coded OUTSIDE of the network class.

        *NOTE*: Here, the gradient_descriptor is assumed to be Libxc's/PySCF's internal variable for the density gradient -- sigma (gradient squared in non-spin-polarized, gradient contracted with itself in spin-polarized). This is so that we have easy access to automatic derivatives with respect to sigma, thus can generate v_sigma and use in convergence testing. However, within the call sigma is translated to the reduced density gradient, :s:, which the network is still assumed to be parameterized by, and the call is structured in such a way to respect the UEG limits for when gradients vanish. Namely, when s = 0, Fx = 1, so the resulting e = Fx*e_heg = e_heg.

        :param inputs: _description_
        :type inputs: tuple, list, array of size 2 in order (rho, gradient_descriptor)
        :return: The enhancement factor value
        :rtype: float
        '''
        # here, assume the inputs is [rho, sigma] and select the appropriate input
        # takes forever if inputs[1] tanh input has extended shape , i.e. (1,1) as opposed to scalar shape (1,)
        rho = jnp.maximum(self.lower_rho_cutoff, inputs[0])  # Prevents division by 0
        rho = rho.flatten()
        sigma = jnp.maximum(self.lower_rho_cutoff, inputs[1])  # Prevents division by 0
        sigma = sigma.flatten()
        k_F = (3 * jnp.pi**2 * rho)**(1/3)
        s = jnp.sqrt(sigma) / (2 * k_F * rho)
        s = s.flatten()
        netinp = jnp.stack([rho, s], axis=0).flatten()
        tanhterm = jnp.tanh(s)**2
        netterm = self.net(netinp)
        lobterm = self.lobf(tanhterm*netterm)
        return 1+lobterm.squeeze()

# Saving models


def save_xcquinox_model(model, path: str = '', fixing: Union[str, None] = None,
                        tail_info: Union[str, None] = None):
    """Save our NN model to a file.

    :param model: The model to save
    :type model: eqx.Module
    :param path: The path to save the model to, defaults to .
    :type path: str, optional
    :param fixing: A string to append to the model name, defaults to None. Useful to determine the type of fixing used in the model.
    :type fixing: Union[str, None], optional
    :param tail_info: A string to append to the model name, defaults to None. Useful to determine any additional information about the model.
    :type tail_info: Union[str, None], optional
    """
    if fixing is None:
        fixing = ''
    else:
        fixing = f'_{fixing}'
    if tail_info is None:
        tail_info = ''
    else:
        tail_info = f'_{tail_info}'
    save_name = f'{model.name}_d{model.depth}_n{model.nodes}_s{model.seed}\
{fixing}{tail_info}'

    needen_info = {'depth': model.depth, 'nodes': model.nodes,
                   'seed': model.seed, 'name': model.name}
    eqx.tree_serialise_leaves(f'{path}/{save_name}.eqx', model)
    with open(f"{path}/{save_name}.json", "w") as f:
        json.dump(needen_info, f)
    print(f'Saved {path}/{save_name}.eqx')


def load_xcquinox_model(path: str):
    """Load a model from a file.

    Note that we must give the path where the model is stored, without the extension.
    I.e, in path, we should have the files path.eqx and path.json.
    """
    jax.config.update("jax_enable_x64", True)  # Ensure 64-bit is enabled first

    with open(f"{path}.json", "r") as f:
        metadata = json.load(f)

    # Model selection
    name = metadata['name']
    Model_Object = {
        'GGA_FxNet_s': GGA_FxNet_s,
        'GGA_FcNet_s': GGA_FcNet_s,
        'GGA_FxNet_G': GGA_FxNet_G,
        'GGA_FcNet_G': GGA_FcNet_G,
        'GGA_FxNet_sigma': GGA_FxNet_sigma,
        'GGA_FcNet_sigma': GGA_FcNet_sigma}.get(name)

    dummy_model = Model_Object(depth=metadata["depth"],
                               nodes=metadata["nodes"],
                               seed=metadata["seed"])

    # Load the saved model into the dummy structure
    model = eqx.tree_deserialise_leaves(f"{path}.eqx", like=dummy_model)
    print(f'Loaded {path}.eqx')
    return model

# unconstrained networks, for testing purposes


class GGA_FxNet_sigma_UNC(eqx.Module):
    depth: int
    nodes: int
    seed: int
    lob_lim: float
    lower_rho_cutoff: float
    net: eqx.nn.MLP

    def __init__(self, depth: int, nodes: int, seed: int, lob_lim=1.804, lower_rho_cutoff=1e-12):
        '''
        Constructor for the exchange enhancement factor object, for the GGA case.

        In a GGA XC functional, the relevant quantities are (rho, grad_rho). Here, the network's input size is hard-coded to 1 -- just the gradient information is passed to the network, to guarantee that the energy yielded from this multiplicative factor behaves correctly under uniform scaling of the electron density and obeys the spin-scaling relation.

        :param depth: Depth of the neural network
        :type depth: int
        :param nodes: Number of nodes in each layer
        :type nodes: int
        :param seed: The random seed to initiate baseline weight values for the network
        :type seed: int
        :param lob_lim: The Lieb-Oxford bound to respect, defaults to 1.804
        :type lob_lim: float, optional
        :param lower_rho_cutoff: a cut-off to bypass potential division by zero in the division by rho, defaults to 1e-12
        :type lower_rho_cutoff: float, optional
        '''
        self.depth = depth
        self.nodes = nodes
        self.seed = seed
        self.lob_lim = lob_lim
        self.lower_rho_cutoff = lower_rho_cutoff
        self.net = eqx.nn.MLP(in_size=2,  # Input is rho, gradient_descriptor
                              out_size=1,  # Output is Fx
                              depth=self.depth,
                              width_size=self.nodes,
                              activation=jax.nn.gelu,
                              key=jax.random.PRNGKey(self.seed))

    def __call__(self, inputs):
        '''
        The network's forward pass, resulting in the enhancement factor associated to the input gradient descriptor.

        *NOTE*: This forward pass is explicitly NOT vectorized -- it expects one grid point worth of data, the (rho, gradient_descriptor) values at that point. This structure expects the :jax.vmap: call to be coded OUTSIDE of the network class.

        *NOTE*: Here, the gradient_descriptor is assumed to be Libxc's/PySCF's internal variable for the density gradient -- sigma (gradient squared in non-spin-polarized, gradient contracted with itself in spin-polarized). This is so that we have easy access to automatic derivatives with respect to sigma, thus can generate v_sigma and use in convergence testing. However, within the call sigma is translated to the reduced density gradient, :s:, which the network is still assumed to be parameterized by, and the call is structured in such a way to respect the UEG limits for when gradients vanish. Namely, when s = 0, Fx = 1, so the resulting e = Fx*e_heg = e_heg.

        :param inputs: _description_
        :type inputs: tuple, list, array of size 2 in order (rho, gradient_descriptor)
        :return: The enhancement factor value
        :rtype: float
        '''
        # here, assume the inputs is [rho, sigma] and select the appropriate input
        # takes forever if inputs[1] tanh input has extended shape , i.e. (1,1) as opposed to scalar shape (1,)
        rho = jnp.maximum(self.lower_rho_cutoff, inputs[0])  # Prevents division by 0
        rho = rho.flatten()
        sigma = jnp.maximum(self.lower_rho_cutoff, inputs[1])  # Prevents division by 0
        sigma = sigma.flatten()
        k_F = (3 * jnp.pi**2 * rho)**(1/3)
        s = jnp.sqrt(sigma) / (2 * k_F * rho)
        s = s.flatten()
        netinp = jnp.stack([rho, s], axis=0).flatten()
        netterm = self.net(netinp)
        return netterm.squeeze()

# Define the neural network module for Fc


class GGA_FcNet_sigma_UNC(eqx.Module):
    depth: int
    nodes: int
    seed: int
    lob_lim: float
    lower_rho_cutoff: float
    net: eqx.nn.MLP

    def __init__(self, depth: int, nodes: int, seed: int, lob_lim=2.0, lower_rho_cutoff=1e-12):
        '''
        Constructor for the correlation enhancement factor object, for the GGA case.

        In a GGA XC functional, the relevant quantities are (rho, grad_rho). Here, the network's input size is hard-coded to 2 -- both the density and gradient information is passed to the network.

        The default Lieb-Oxford bound the outputs are wrapped here is set to 2.0, to enforce the non-negativity of the correlation energy.

        :param depth: Depth of the neural network
        :type depth: int
        :param nodes: Number of nodes in each layer
        :type nodes: int
        :param seed: The random seed to initiate baseline weight values for the network
        :type seed: int
        :param lob_lim: The Lieb-Oxford bound to respect, defaults to 2
        :type lob_lim: float, optional
        :param lower_rho_cutoff: a cut-off to bypass potential division by zero in the division by rho, defaults to 1e-12
        :type lower_rho_cutoff: float, optional
        '''
        self.depth = depth
        self.nodes = nodes
        self.seed = seed
        self.lob_lim = lob_lim
        self.lower_rho_cutoff = lower_rho_cutoff
        self.net = eqx.nn.MLP(in_size=2,  # Input is rho, gradient_descriptor
                              out_size=1,  # Output is Fc
                              depth=self.depth,
                              width_size=self.nodes,
                              activation=jax.nn.gelu,
                              key=jax.random.PRNGKey(self.seed))

    def __call__(self, inputs):
        '''
        The network's forward pass, resulting in the enhancement factor associated to the input gradient descriptor.

        *NOTE*: This forward pass is explicitly NOT vectorized -- it expects one grid point worth of data, the (rho, gradient_descriptor) values at that point. This structure expects the :jax.vmap: call to be coded OUTSIDE of the network class.

        *NOTE*: Here, the gradient_descriptor is assumed to be Libxc's/PySCF's internal variable for the density gradient -- sigma (gradient squared in non-spin-polarized, gradient contracted with itself in spin-polarized). This is so that we have easy access to automatic derivatives with respect to sigma, thus can generate v_sigma and use in convergence testing. However, within the call sigma is translated to the reduced density gradient, :s:, which the network is still assumed to be parameterized by, and the call is structured in such a way to respect the UEG limits for when gradients vanish. Namely, when s = 0, Fx = 1, so the resulting e = Fx*e_heg = e_heg.

        :param inputs: _description_
        :type inputs: tuple, list, array of size 2 in order (rho, gradient_descriptor)
        :return: The enhancement factor value
        :rtype: float
        '''
        # here, assume the inputs is [rho, sigma] and select the appropriate input
        # takes forever if inputs[1] tanh input has extended shape , i.e. (1,1) as opposed to scalar shape (1,)
        rho = jnp.maximum(self.lower_rho_cutoff, inputs[0])  # Prevents division by 0
        rho = rho.flatten()
        sigma = jnp.maximum(self.lower_rho_cutoff, inputs[1])  # Prevents division by 0
        sigma = sigma.flatten()
        k_F = (3 * jnp.pi**2 * rho)**(1/3)
        s = jnp.sqrt(sigma) / (2 * k_F * rho)
        s = s.flatten()
        netinp = jnp.stack([rho, s], axis=0).flatten()
        netterm = self.net(netinp)
        return netterm.squeeze()

# =====================================================================
# =====================================================================
# Meta-GGA LEVEL NETWORKS
# =====================================================================
# =====================================================================


class MGGA_FxNet_sigma(eqx.Module):
    depth: int
    nodes: int
    seed: int
    lob_lim: float
    lower_rho_cutoff: float
    net: eqx.nn.MLP
    lobf: eqx.Module

    def __init__(self, depth: int, nodes: int, seed: int, lob_lim=1.174, lower_rho_cutoff=1e-12):
        '''
        Constructor for the exchange enhancement factor object, for the MGGA case.

        In a MGGA XC functional, the relevant quantities are (rho, grad_rho, laplacian_rho, tau=kinetic energy density). Here, 
        the network's input size is hard-coded to 2 -- just the gradient and alpha (related to tau) information 
        is passed to the network, to guarantee that the energy yielded from this multiplicative 
        factor behaves correctly under uniform scaling of the electron density and obeys the 
        spin-scaling relation.

        :param depth: Depth of the neural network
        :type depth: int
        :param nodes: Number of nodes in each layer
        :type nodes: int
        :param seed: The random seed to initiate baseline weight values for the network
        :type seed: int
        :param lob_lim: The Lieb-Oxford bound to respect, defaults to 1.804
        :type lob_lim: float, optional
        :param lower_rho_cutoff: a cut-off to bypass potential division by zero in the division by rho, defaults to 1e-12
        :type lower_rho_cutoff: float, optional
        '''
        self.depth = depth
        self.nodes = nodes
        self.seed = seed
        self.lob_lim = lob_lim
        self.lower_rho_cutoff = lower_rho_cutoff
        # to constrain this, we require only gradient inputs
        self.net = eqx.nn.MLP(in_size=2,  # Input is gradient_descriptor, tau_descriptor
                              out_size=1,  # Output is Fx
                              depth=self.depth,
                              width_size=self.nodes,
                              activation=jax.nn.gelu,
                              key=jax.random.PRNGKey(self.seed))
        self.lobf = LOB(limit=lob_lim)

    def __call__(self, inputs):
        '''
        The network's forward pass, resulting in the enhancement factor associated to the input gradient descriptor.

        *NOTE*: This forward pass is explicitly NOT vectorized -- it expects one grid point worth of data, the (rho, gradient_descriptor) values at that point. This structure expects the :jax.vmap: call to be coded OUTSIDE of the network class.

        *NOTE*: Here, the gradient_descriptor is assumed to be Libxc's/PySCF's internal variable for the density gradient -- sigma (gradient squared in non-spin-polarized, gradient contracted with itself in spin-polarized). This is so that we have easy access to automatic derivatives with respect to sigma, thus can generate v_sigma and use in convergence testing. However, within the call sigma is translated to the reduced density gradient, :s:, which the network is still assumed to be parameterized by, and the call is structured in such a way to respect the UEG limits for when gradients vanish. Namely, when s = 0, Fx = 1, so the resulting e = Fx*e_heg = e_heg.

        :param inputs: A one-dimensional list/array of inputs [rho, sigma, laplacian_rho, alpha]
        :type inputs: tuple, list, one-dimensional array of size 4 in order [rho, sigma, laplacian_rho, alpha]
        :return: The enhancement factor value
        :rtype: float
        '''
        # here, assume the inputs is [rho, sigma, laplacian, tau] and select the appropriate input
        # takes forever if inputs[1] tanh input has extended shape , i.e. (1,1) as opposed to scalar shape (1,)
        # rho = jnp.maximum(self.lower_rho_cutoff, inputs[0]) #Prevents division by 0
        # rho = rho.flatten()
        # sigma = jnp.maximum(self.lower_rho_cutoff, inputs[1]) #Prevents division by 0
        # sigma = sigma.flatten()
        rho = inputs[0]
        sigma = inputs[1]
        tau = inputs[3]
        tau_w = sigma/(8*rho)
        tau_unif = (3/10)*(3*jnp.pi**2)**(2/3)*rho**(5/3)
        alpha = ((tau - tau_w)/tau_unif).flatten()
        k_F = (3 * jnp.pi**2 * rho)**(1/3)
        s = jnp.sqrt(sigma) / (2 * k_F * rho)
        s = s.flatten()
        tanhterm = jnp.tanh(s)**2 + jnp.tanh(alpha-1)**2
        netterm = self.net(jnp.array([s, alpha]).flatten())
        lobterm = self.lobf(tanhterm*netterm)
        return 1+lobterm.squeeze()


class MGGA_FxNet_sigma_transform(eqx.Module):
    depth: int
    nodes: int
    seed: int
    lob_lim: float
    lower_rho_cutoff: float
    net: eqx.nn.MLP
    lobf: eqx.Module

    def __init__(self, depth: int, nodes: int, seed: int, lob_lim=1.174, lower_rho_cutoff=1e-12):
        '''
        Constructor for the exchange enhancement factor object, for the MGGA case.

        In a MGGA XC functional, the relevant quantities are (rho, grad_rho, laplacian_rho, tau=kinetic energy density). Here, 
        the network's input size is hard-coded to 2 -- just the gradient and alpha (related to tau) information 
        is passed to the network, to guarantee that the energy yielded from this multiplicative 
        factor behaves correctly under uniform scaling of the electron density and obeys the 
        spin-scaling relation.

        This network transforms function inputs [rho, sigma, lapl, tau] to the below inputs for the network:
        rho -> log(rho**1/3 + 1e-5) [not sent to network itself, here, due to contraints]
        sigma -> (1-exp(-s**2))*log(s+1)
        tau -> log((alpha+1)/2)

        :param depth: Depth of the neural network
        :type depth: int
        :param nodes: Number of nodes in each layer
        :type nodes: int
        :param seed: The random seed to initiate baseline weight values for the network
        :type seed: int
        :param lob_lim: The Lieb-Oxford bound to respect, defaults to 1.804
        :type lob_lim: float, optional
        :param lower_rho_cutoff: a cut-off to bypass potential division by zero in the division by rho, defaults to 1e-12
        :type lower_rho_cutoff: float, optional
        '''
        self.depth = depth
        self.nodes = nodes
        self.seed = seed
        self.lob_lim = lob_lim
        self.lower_rho_cutoff = lower_rho_cutoff
        # to constrain this, we require only gradient inputs
        self.net = eqx.nn.MLP(in_size=2,  # Input is gradient_descriptor, tau_descriptor
                              out_size=1,  # Output is Fx
                              depth=self.depth,
                              width_size=self.nodes,
                              activation=jax.nn.gelu,
                              key=jax.random.PRNGKey(self.seed))
        self.lobf = LOB(limit=lob_lim)

    def __call__(self, inputs):
        '''
        The network's forward pass, resulting in the enhancement factor associated to the input gradient descriptor.

        *NOTE*: This forward pass is explicitly NOT vectorized -- it expects one grid point worth of data, the (rho, gradient_descriptor) values at that point. This structure expects the :jax.vmap: call to be coded OUTSIDE of the network class.

        *NOTE*: Here, the gradient_descriptor is assumed to be Libxc's/PySCF's internal variable for the density gradient -- sigma (gradient squared in non-spin-polarized, gradient contracted with itself in spin-polarized). This is so that we have easy access to automatic derivatives with respect to sigma, thus can generate v_sigma and use in convergence testing. However, within the call sigma is translated to the reduced density gradient, :s:, which the network is still assumed to be parameterized by, and the call is structured in such a way to respect the UEG limits for when gradients vanish. Namely, when s = 0, Fx = 1, so the resulting e = Fx*e_heg = e_heg.

        :param inputs: A one-dimensional list/array of inputs [rho, sigma, laplacian_rho, alpha]
        :type inputs: tuple, list, one-dimensional array of size 4 in order [rho, sigma, laplacian_rho, alpha]
        :return: The enhancement factor value
        :rtype: float
        '''
        # here, assume the inputs is [rho, sigma, laplacian, tau] and select the appropriate input
        # takes forever if inputs[1] tanh input has extended shape , i.e. (1,1) as opposed to scalar shape (1,)
        # rho = jnp.maximum(self.lower_rho_cutoff, inputs[0]) #Prevents division by 0
        # rho = rho.flatten()
        # sigma = jnp.maximum(self.lower_rho_cutoff, inputs[1]) #Prevents division by 0
        # sigma = sigma.flatten()
        rho = inputs[0]
        sigma = inputs[1]
        tau = inputs[3]
        tau_w = sigma/(8*rho)
        tau_unif = (3/10)*(3*jnp.pi**2)**(2/3)*rho**(5/3)
        alpha = ((tau - tau_w)/tau_unif).flatten()
        k_F = (3 * jnp.pi**2 * rho)**(1/3)
        s = jnp.sqrt(sigma) / (2 * k_F * rho)
        s = s.flatten()
        # here we log-transform our descriptors to see if it improves convergence
        x0 = jnp.log(rho**1/3+1e-5)
        x1 = (1-jnp.exp(-s**2))*jnp.log(s+1)
        x2 = jnp.log((alpha+1)/2)
        # the tanh term here to match xcdiff paper
        tanhterm = x1 + jnp.tanh(x2)**2
        netterm = self.net(jnp.array([x1, x2]).flatten())
        lobterm = self.lobf(tanhterm*netterm)
        return 1+lobterm.squeeze()


class MGGA_FcNet_sigma(eqx.Module):
    depth: int
    nodes: int
    seed: int
    lob_lim: float
    lower_rho_cutoff: float
    net: eqx.nn.MLP
    lobf: eqx.Module

    def __init__(self, depth: int, nodes: int, seed: int, lob_lim=1.174, lower_rho_cutoff=1e-12):
        '''
        Constructor for the correlation enhancement factor object, for the MGGA case.

        In a MGGA XC functional, the relevant quantities are (rho, grad_rho, laplacian_rho, tau=kinetic energy density). Here, 
        the network's input size is hard-coded to 3 -- just the density, gradient, and alpha (related to tau) information 
        is passed to the network.

        :param depth: Depth of the neural network
        :type depth: int
        :param nodes: Number of nodes in each layer
        :type nodes: int
        :param seed: The random seed to initiate baseline weight values for the network
        :type seed: int
        :param lob_lim: The Lieb-Oxford bound to respect, defaults to 1.804
        :type lob_lim: float, optional
        :param lower_rho_cutoff: a cut-off to bypass potential division by zero in the division by rho, defaults to 1e-12
        :type lower_rho_cutoff: float, optional
        '''
        self.depth = depth
        self.nodes = nodes
        self.seed = seed
        self.lob_lim = lob_lim
        self.lower_rho_cutoff = lower_rho_cutoff
        # to constrain this, we require only gradient inputs
        self.net = eqx.nn.MLP(in_size=3,  # Input is all rho, gradient, tau descriptors
                              out_size=1,  # Output is Fx
                              depth=self.depth,
                              width_size=self.nodes,
                              activation=jax.nn.gelu,
                              key=jax.random.PRNGKey(self.seed))
        self.lobf = LOB(limit=lob_lim)

    def __call__(self, inputs):
        '''
        The network's forward pass, resulting in the enhancement factor associated to the input gradient descriptor.

        *NOTE*: This forward pass is explicitly NOT vectorized -- it expects one grid point worth of data, the (rho, gradient_descriptor) values at that point. This structure expects the :jax.vmap: call to be coded OUTSIDE of the network class.

        *NOTE*: Here, the gradient_descriptor is assumed to be Libxc's/PySCF's internal variable for the density gradient -- sigma (gradient squared in non-spin-polarized, gradient contracted with itself in spin-polarized). This is so that we have easy access to automatic derivatives with respect to sigma, thus can generate v_sigma and use in convergence testing. However, within the call sigma is translated to the reduced density gradient, :s:, which the network is still assumed to be parameterized by, and the call is structured in such a way to respect the UEG limits for when gradients vanish. Namely, when s = 0, Fx = 1, so the resulting e = Fx*e_heg = e_heg.

        :param inputs: A one-dimensional list/array of inputs [rho, sigma, laplacian_rho, alpha]
        :type inputs: tuple, list, one-dimensional array of size 4 in order [rho, sigma, laplacian_rho, alpha]
        :return: The enhancement factor value
        :rtype: float
        '''
        # here, assume the inputs is [rho, sigma, laplacian, tau] and select the appropriate input
        # takes forever if inputs[1] tanh input has extended shape , i.e. (1,1) as opposed to scalar shape (1,)
        # rho = jnp.maximum(self.lower_rho_cutoff, inputs[0]) #Prevents division by 0
        # rho = rho.flatten()
        # sigma = jnp.maximum(self.lower_rho_cutoff, inputs[1]) #Prevents division by 0
        # sigma = sigma.flatten()
        rho = inputs[0].flatten()
        sigma = inputs[1]
        tau = inputs[3]
        tau_w = sigma/(8*rho)
        tau_unif = (3/10)*(3*jnp.pi**2)**(2/3)*rho**(5/3)
        alpha = ((tau - tau_w)/tau_unif).flatten()
        k_F = (3 * jnp.pi**2 * rho)**(1/3)
        s = jnp.sqrt(sigma) / (2 * k_F * rho)
        s = s.flatten()
        tanhterm = jnp.tanh(s)**2 + jnp.tanh(alpha-1)**2
        netterm = self.net(jnp.array([rho, s, alpha]).flatten())
        lobterm = self.lobf(tanhterm*netterm)
        return 1+lobterm.squeeze()


class MGGA_FcNet_sigma_transform(eqx.Module):
    depth: int
    nodes: int
    seed: int
    lob_lim: float
    lower_rho_cutoff: float
    net: eqx.nn.MLP
    lobf: eqx.Module

    def __init__(self, depth: int, nodes: int, seed: int, lob_lim=1.174, lower_rho_cutoff=1e-12):
        '''
        Constructor for the correlation enhancement factor object, for the MGGA case.

        In a MGGA XC functional, the relevant quantities are (rho, grad_rho, laplacian_rho, tau=kinetic energy density). Here, 
        the network's input size is hard-coded to 3 -- just the density, gradient, and alpha (related to tau) information 
        is passed to the network.

        This network transforms function inputs [rho, sigma, lapl, tau] to the below inputs for the network:
        rho -> log(rho**1/3 + 1e-5)
        sigma -> (1-exp(-s**2))*log(s+1)
        tau -> log((alpha+1)/2)

        :param depth: Depth of the neural network
        :type depth: int
        :param nodes: Number of nodes in each layer
        :type nodes: int
        :param seed: The random seed to initiate baseline weight values for the network
        :type seed: int
        :param lob_lim: The Lieb-Oxford bound to respect, defaults to 1.804
        :type lob_lim: float, optional
        :param lower_rho_cutoff: a cut-off to bypass potential division by zero in the division by rho, defaults to 1e-12
        :type lower_rho_cutoff: float, optional
        '''
        self.depth = depth
        self.nodes = nodes
        self.seed = seed
        self.lob_lim = lob_lim
        self.lower_rho_cutoff = lower_rho_cutoff
        # to constrain this, we require only gradient inputs
        self.net = eqx.nn.MLP(in_size=3,  # Input is all rho, gradient, tau descriptors
                              out_size=1,  # Output is Fx
                              depth=self.depth,
                              width_size=self.nodes,
                              activation=jax.nn.gelu,
                              key=jax.random.PRNGKey(self.seed))
        self.lobf = LOB(limit=lob_lim)

    def __call__(self, inputs):
        '''
        The network's forward pass, resulting in the enhancement factor associated to the input gradient descriptor.

        *NOTE*: This forward pass is explicitly NOT vectorized -- it expects one grid point worth of data, the (rho, gradient_descriptor) values at that point. This structure expects the :jax.vmap: call to be coded OUTSIDE of the network class.

        *NOTE*: Here, the gradient_descriptor is assumed to be Libxc's/PySCF's internal variable for the density gradient -- sigma (gradient squared in non-spin-polarized, gradient contracted with itself in spin-polarized). This is so that we have easy access to automatic derivatives with respect to sigma, thus can generate v_sigma and use in convergence testing. However, within the call sigma is translated to the reduced density gradient, :s:, which the network is still assumed to be parameterized by, and the call is structured in such a way to respect the UEG limits for when gradients vanish. Namely, when s = 0, Fx = 1, so the resulting e = Fx*e_heg = e_heg.

        :param inputs: A one-dimensional list/array of inputs [rho, sigma, laplacian_rho, alpha]
        :type inputs: tuple, list, one-dimensional array of size 4 in order [rho, sigma, laplacian_rho, alpha]
        :return: The enhancement factor value
        :rtype: float
        '''
        # here, assume the inputs is [rho, sigma, laplacian, tau] and select the appropriate input
        # takes forever if inputs[1] tanh input has extended shape , i.e. (1,1) as opposed to scalar shape (1,)
        # rho = jnp.maximum(self.lower_rho_cutoff, inputs[0]) #Prevents division by 0
        # rho = rho.flatten()
        # sigma = jnp.maximum(self.lower_rho_cutoff, inputs[1]) #Prevents division by 0
        # sigma = sigma.flatten()
        rho = inputs[0].flatten()
        sigma = inputs[1]
        tau = inputs[3]
        tau_w = sigma/(8*rho)
        tau_unif = (3/10)*(3*jnp.pi**2)**(2/3)*rho**(5/3)
        alpha = ((tau - tau_w)/tau_unif).flatten()
        k_F = (3 * jnp.pi**2 * rho)**(1/3)
        s = jnp.sqrt(sigma) / (2 * k_F * rho)
        s = s.flatten()
        # here we log-transform our descriptors to see if it improves convergence
        x0 = jnp.log(rho**1/3+1e-5)
        x1 = (1-jnp.exp(-s**2))*jnp.log(s+1)
        x2 = jnp.log((alpha+1)/2)
        # the tanh term here to match xcdiff paper
        tanhterm = x1 + jnp.tanh(x2)**2
        netterm = self.net(jnp.array([x0, x1, x2]).flatten())
        lobterm = self.lobf(tanhterm*netterm)
        return 1+lobterm.squeeze()


# =====================================================================
# =====================================================================
# DEPRECATED CLASSES -- TO BE REMOVED
# =====================================================================
# =====================================================================
class eX(eqx.Module):
    n_input: int
    n_hidden: int
    ueg_limit: jax.Array
    spin_scaling: bool
    lob: jax.Array
    use: list
    net: eqx.Module
    tanh: jax.named_call
    lobf: jax.named_call
    sig: jax.named_call
    shift: jax.Array
    lobf: eqx.Module
    seed: int
    depth: int

    def __init__(self, n_input, n_hidden=16, depth=3, use=[], ueg_limit=False, lob=1.804, seed=92017, spin_scaling=True):
        """
        __init__ Local exchange model based on MLP.

        Receives density descriptors in this order : [rho, s, alpha, nl], where the input may be truncated depending on XC-level of approximation.

        The MLP generated is hard-coded to have one output value -- the predicted exchange energy given a specific input from the grid.

        :param n_input: Input dimensions (LDA: 1, GGA: 2, meta-GGA: 3, ...)
        :type n_input: int
        :param n_hidden: Number of hidden nodes (three hidden layers used by default), defaults to 16
        :type n_hidden: int, optional
        :param depth: Depth of the MLP, defaults to 3
        :type depth: int, optional
        :param use: Only these indices are used as input to the model (can be used to omit density as input to enforce uniform density scaling). These indices are also used to enforce UEG where the assumed order is [s, alpha, ...], defaults to []
        :type use: list, optional
        :param ueg_limit: Flag to determine whether or not to enforce uniform homoegeneous electron gas limit, defaults to False
        :type ueg_limit: bool, optional
        :param lob: Enforce this value as local Lieb-Oxford bound (don't enforce if set to 0), defaults to 1.804
        :type lob: float, optional
        :param seed: Random seed used to generate initial weights and biases for the MLP, defaults to 92017
        :type seed: int, optional
        """
        super().__init__()
        self.ueg_limit = ueg_limit
        self.spin_scaling = spin_scaling
        self.lob = lob
        self.n_input = n_input
        self.n_hidden = n_hidden
        self.seed = seed
        self.depth = depth

        if not use:
            self.use = jnp.arange(n_input)
        else:
            self.use = use
        self.net = eqx.nn.MLP(in_size=self.n_input,
                              out_size=1,
                              width_size=self.n_hidden,
                              depth=self.depth,
                              activation=jax.nn.gelu,
                              key=jax.random.PRNGKey(self.seed))

        self.tanh = jnp.tanh
        self.lobf = LOB(limit=self.lob)
        self.sig = jax.nn.sigmoid
        self.shift = 1/(1+jnp.exp(-1e-3))

        warn("WARNING - DEPRECATED. This class is not the currently working class and will be removed in the future.")

    def __call__(self, rho, **kwargs):
        """
        __call__ Forward pass for the exchange network.

        Uses :jax.vmap: to vectorize evaluation of the MLP on the descriptors, assuming a shape [batch, *, n_input]

        .. todo: Make sure the :vmap: call can work with specific :use: values beyond the defaults assumed in the previous implementation.

        :param rho: The descriptors to the MLP -- transformed densities and gradients appropriate to the XC-level. This network will only use the dimensions specified in self.use.
        :type rho: jax.Array
        :return: The exchange energy on the grid
        :rtype: jax.Array
        """
        print(f"eX.__call__, rho shape: {rho.shape}")
        print(f"eX.__call__, rho nans: {jnp.isnan(rho).sum()}")
        if self.spin_scaling:
            squeezed = jnp.squeeze(jax.vmap(jax.vmap(self.net), in_axes=1)(rho[..., self.use])).T
        else:
            squeezed = jnp.squeeze(jax.vmap(self.net)(rho[..., self.use]))

        if self.ueg_limit:
            ueg_lim = rho[..., self.use[0]]
            if len(self.use) > 1:
                ueg_lim_a = jnp.power(self.tanh(rho[..., self.use[1]]), 2)
            else:
                ueg_lim_a = 0
            if len(self.use) > 2:
                ueg_lim_nl = jnp.sum(rho[..., self.use[2:]], axis=-1)
            else:
                ueg_lim_nl = 0
        else:
            ueg_lim = 1
            ueg_lim_a = 0
            ueg_lim_nl = 0

        if self.lob:
            result = self.lobf(squeezed*(ueg_lim + ueg_lim_a + ueg_lim_nl))
        else:
            result = squeezed*(ueg_lim + ueg_lim_a + ueg_lim_nl)

        return result


# DEPRECATED
class eC(eqx.Module):
    n_input: int
    n_hidden: int
    ueg_limit: jax.Array
    spin_scaling: bool
    lob: jax.Array
    use: list
    net: eqx.Module
    tanh: jax.named_call
    lobf: jax.named_call
    sig: jax.named_call
    lobf: eqx.Module
    seed: int
    depth: int

    def __init__(self, n_input=2, n_hidden=16, depth=3, use=[], ueg_limit=False, lob=2.0, seed=92017, spin_scaling=False):
        """
        __init__ Local correlation model based on MLP.

        Receives density descriptors in this order : [rho, spinscale, s, alpha, nl], where the input may be truncated depending on XC-level of approximation

        .. todo: Make sure the :vmap: call can work with specific :use: values beyond the defaults assumed in the previous implementation.

        :param n_input: Input dimensions (LDA: 2, GGA: 3 , meta-GGA: 4), defaults to 2.
        :type n_input: int
        :param n_hidden: Number of hidden nodes (three hidden layers used by default), defaults to 16
        :type n_hidden: int, optional
        :param depth: Depth of the MLP, defaults to 3
        :type depth: int, optional
        :param use: Only these indices are used as input to the model. These indices are also used to enforce UEG where the assumed order is [s, alpha, ...], defaults to []
        :type use: list, optional
        :param ueg_limit: Flag to determine whether or not to enforce uniform homoegeneous electron gas limit, defaults to False
        :type ueg_limit: bool, optional
        :param lob: Enforce this value as local Lieb-Oxford bound (don't enforce if set to 0), defaults to 2.0
        :type lob: float, optional
        :param seed: Random seed used to generate initial weights and biases for the MLP, defaults to 92017
        :type seed: int, optional
        """
        super().__init__()
        self.spin_scaling = spin_scaling
        self.lob = False
        self.ueg_limit = ueg_limit
        self.n_input = n_input
        self.n_hidden = n_hidden
        self.seed = seed
        self.depth = depth

        if not use:
            self.use = jnp.arange(n_input)
        else:
            self.use = use
        self.net = eqx.nn.MLP(in_size=self.n_input,
                              out_size=1,
                              width_size=self.n_hidden,
                              depth=self.depth,
                              activation=jax.nn.gelu,
                              final_activation=jax.nn.softplus,
                              key=jax.random.PRNGKey(self.seed))
        self.sig = jax.nn.sigmoid
        self.tanh = jnp.tanh
        self.lob = lob
        if self.lob:
            self.lobf = LOB(self.lob)
        else:
            self.lob = 1000.0
            self.lobf = LOB(self.lob)
        warn("WARNING - DEPRECATED. This class is not the currently working class and will be removed in the future.")

    def __call__(self, rho, **kwargs):
        """
        __call__ Forward pass for the correlation network.

        Uses :jax.vmap: to vectorize evaluation of the MLP on the descriptors, assuming a shape [*, n_input]

        :param rho: The descriptors to the MLP -- transformed densities and gradients appropriate to the XC-level. This network will only use the dimensions specified in self.use in determining the UEG limits.
        :type rho: jax.Array
        :return: The exchange energy on the grid
        :rtype: jax.Array
        """
        print(f"eC.__call__, rho shape: {rho.shape}")
        print(f"eC.__call__, rho nans: {jnp.isnan(rho).sum()}")
        if self.spin_scaling:
            squeezed = -jnp.squeeze(jax.vmap(jax.vmap(self.net), in_axes=1)(rho[..., self.use])).T
        else:
            squeezed = -jnp.squeeze(jax.vmap(self.net)(rho[..., self.use]))

        if self.ueg_limit:
            ueg_lim = self.tanh(rho[..., self.use[0]])
            if len(self.use) > 1:
                ueg_lim_a = jnp.pow(self.tanh(rho[..., self.use[1]]), 2)
            else:
                ueg_lim_a = 0
            if len(self.use) > 2:
                ueg_lim_nl = jnp.sum(self.tanh(rho[..., self.use[2:]])**2, axis=-1)
            else:
                ueg_lim_nl = 0

            ueg_factor = ueg_lim + ueg_lim_a + ueg_lim_nl
        else:
            ueg_factor = 1
        if self.lob:
            return self.lobf(squeezed*ueg_factor)
        else:
            return squeezed*ueg_factor


def make_net(xorc, level, depth, nhidden, ninput=None, use=None, spin_scaling=None, lob=None, ueg_limit=None,
             random_seed=None, savepath=None, configfile='network.config'):
    '''
    make_net is a utility function designed to easily create new, individual exchange or correlation networks with ease. If no extra arguments are specified, the network will be generated with a default structure that respects the various constraints implemented within xcquinox

    :param xorc: 'X' or 'C' -- the type of network to generate, exchange or correlation
    :type xorc: str
    :param level: one of ['GGA', 'MGGA', 'NONLOCAL', 'NL'], indicating the desired rung of Jacob's Ladder. NONLOCAL = NL
    :type level: str
    :param depth: The number of hidden layers in the generated network.
    :type depth: int
    :param nhidden: The number of nodes in a hidden layer
    :type nhidden: int
    :param ninput: The number of inputs the network will expect, defaults to None for automatic selection based on level
    :type ninput: int, optional
    :param use: The indices of the descriptors to evaluate the network on, defaults to None
    :type use: list of ints, optional
    :param spin_scaling: Whether or not to enforce the spin-scaling contraint in the generated network, defaults to None
    :type spin_scaling: bool, optional
    :param lob: Lieb-Oxford bound: If non-zero (i.e., truthy), the output values of e_x or e_c will be squashed between [-1, lob-1], defaults to None
    :type lob: float, optional
    :param ueg_limit: Whether or not to enforce the UEG scaling constraint, defaults to None
    :type ueg_limit: bool, optional
    :param random_seed: The random seed to use in generating initial network weights, defaults to None
    :type random_seed: int, optional
    :param savepath: Location to save the generated network and associated config file, defaults to None
    :type savepath: str, optional
    :param configfile: Name for the configuration file, needed when reading in the network to re-generate the same structure, defaults to 'network.config'
    :type configfile: str, optional
    :return: The resulting exchange or correlation network.
    :rtype: :xcquinox.net.eX: or :xcquinox.net.eC:
    '''
    defaults_dct = {'GGA': {'X': {'ninput': 1, 'depth': 3, 'nhidden': 16, 'use': [1], 'spin_scaling': True, 'lob': 1.804, 'ueg_limit': True},
                            'C': {'ninput': 1, 'depth': 3, 'nhidden': 16, 'use': [2], 'spin_scaling': False, 'lob': 2.0, 'ueg_limit': True}
                            },
                    'MGGA': {'X': {'ninput': 2, 'depth': 3, 'nhidden': 16, 'use': [1, 2], 'spin_scaling': True, 'lob': 1.174, 'ueg_limit': True},
                             'C': {'ninput': 2, 'depth': 3, 'nhidden': 16, 'use': [2, 3], 'spin_scaling': False, 'lob': 2.0, 'ueg_limit': True}
                             },
                    'NONLOCAL': {'X': {'ninput': 15, 'depth': 3, 'nhidden': 16, 'use': None, 'spin_scaling': True, 'lob': 1.174, 'ueg_limit': True},
                                 'C': {'ninput': 16, 'depth': 3, 'nhidden': 16, 'use': None, 'spin_scaling': False, 'lob': 2.0, 'ueg_limit': True}
                                 },
                    'NL': {'X': {'ninput': 15, 'depth': 3, 'nhidden': 16, 'use': None, 'spin_scaling': True, 'lob': 1.174, 'ueg_limit': True},
                           'C': {'ninput': 16, 'depth': 3, 'nhidden': 16, 'use': None, 'spin_scaling': False, 'lob': 2.0, 'ueg_limit': True}
                           }
                    }
    assert level.upper() in ['GGA', 'MGGA', 'NONLOCAL', 'NL']

    ninput = ninput if ninput is not None else defaults_dct[level.upper()][xorc.upper()]['ninput']
    depth = depth if depth is not None else defaults_dct[level.upper()][xorc.upper()]['depth']
    nhidden = nhidden if nhidden is not None else defaults_dct[level.upper()][xorc.upper()]['nhidden']
    use = use if use is not None else defaults_dct[level.upper()][xorc.upper()]['use']
    spin_scaling = spin_scaling if spin_scaling is not None else defaults_dct[level.upper(
    )][xorc.upper()]['spin_scaling']
    ueg_limit = ueg_limit if ueg_limit is not None else defaults_dct[level.upper()][xorc.upper()]['ueg_limit']
    lob = lob if lob is not None else defaults_dct[level.upper()][xorc.upper()]['lob']
    random_seed = random_seed if random_seed is not None else 92017
    config = {'ninput': ninput,
              'depth': depth,
              'nhidden': nhidden,
              'use': use,
              'spin_scaling': spin_scaling,
              'ueg_limit': ueg_limit,
              'lob': lob,
              'random_seed': random_seed}
    if xorc.upper() == 'X':
        net = eX(n_input=ninput, use=use, depth=depth, n_hidden=nhidden,
                 spin_scaling=spin_scaling, lob=lob, seed=random_seed)
    elif xorc.upper() == 'C':
        net = eC(n_input=ninput, use=use, depth=depth, n_hidden=nhidden,
                 spin_scaling=spin_scaling, lob=lob, seed=random_seed)

    if savepath:
        try:
            os.makedirs(savepath)
        except Exception as e:
            print(e)
            print(f'Exception raised in creating {savepath}.')
        with open(os.path.join(savepath, configfile), 'w') as f:
            for k, v in config.items():
                f.write(f'{k}\t{v}\n')
        with open(os.path.join(savepath, configfile+'.pkl'), 'wb') as f:
            pickle.dump(config, f)
        eqx.tree_serialise_leaves(os.path.join(savepath, 'xc.eqx'), net)

    return net, config


def get_net(xorc, level, net_path, configfile='network.config', netfile='xc.eqx'):
    '''
    A utility function to easily load in a previously generated network. Functionally creates a random network of the same architecture, then overwrites the weights with those of the saved network.

    :param xorc: 'X' or 'C' -- the type of network to generate, exchange or correlation
    :type xorc: str
    :param level: one of ['GGA', 'MGGA', 'NONLOCAL', 'NL'], indicating the desired rung of Jacob's Ladder. NONLOCAL = NL
    :type level: str
    :param net_path: Location of the saved network. Must have a {configfile}.pkl parameter file within.
    :type net_path: str
    :param configfile: Name for the configuration file, needed when reading in the network to re-generate the same structure, defaults to 'network.config'
    :type configfile: str, optional
    :param netfile: Name for the network file, needed when reading in the network overwrite generated random weights, defaults to 'xc.eqx'. If Falsy, just generates random network based on config file.
    :type netfile: str, optional
    :return: The requested exchange or correlation network.
    :rtype: :xcquinox.net.eX: or :xcquinox.net.eC:
    '''
    with open(os.path.join(net_path, configfile+'.pkl'), 'rb') as f:
        params = pickle.load(f)
    # network parameters
    depth = params['depth']
    nodes = params['nhidden']
    use = params['use']
    inp = params['ninput']
    ss = params['spin_scaling']
    lob = params['lob']
    ueg = params['ueg_limit']
    seed = params['random_seed']

    net, _ = make_net(xorc=xorc, level=level, depth=depth, nhidden=nodes, ninput=inp, use=use,
                      spin_scaling=ss, lob=lob, ueg_limit=ueg, random_seed=seed, configfile=configfile)
    if netfile:
        # make sure the netfile is actually there
        netfs = [i for i in os.listdir(net_path) if netfile in i]
        # if multiple returned, there was training to take place -- sort and select last checkpoint
        if len(netfs) == 1:
            print('SINGLE NETFILE MATCH FOUND. DESERIALIZING...')
            net = eqx.tree_deserialise_leaves(os.path.join(net_path, netfs[0]), net)
        elif len(netfs) > 1:
            print('NETFILE MATCHES FOUND -- MULTIPLE. SELECTING LAST ONE.')
            netf = sorted(netfs, key=lambda x: int(x.split('.')[-1]))[-1]
            print('ATTEMPTING TO DESERIALIZE {}'.format(netf))
            net = eqx.tree_deserialise_leaves(os.path.join(net_path, netf), net)
        else:
            print('NETFILE SPECIFIED BUT NO MATCHING FILE FOUND.')

    return net, params<|MERGE_RESOLUTION|>--- conflicted
+++ resolved
@@ -32,23 +32,19 @@
         Method calling the actual mapping of the input to the desired bounded region.
 
         :param x: Energy value to map back into the bounded region.
-        :type x: float 
+        :type x: float
         :return: Energy value mapped into bounded region.
         :rtype: float
         '''
         return self.limit * jax.nn.sigmoid(x-jnp.log(self.limit - 1))-1
 
 
-<<<<<<< HEAD
-=======
 # =====================================================================
 # =====================================================================
 # GGA LEVEL NETWORKS
 # =====================================================================
 # =====================================================================
-# base Fx/Fc networks:
-
->>>>>>> 6cf32074
+
 # Base Fx/Fc networks:
 # Define the neural network module for Fx
 class GGA_FxNet_s(eqx.Module):
@@ -87,13 +83,6 @@
         self.nodes = nodes
         self.seed = seed
         self.lob_lim = lob_lim
-        # to constrain this, we require only gradient inputs
-        self.net = eqx.nn.MLP(in_size=1,  # Input is ONLY gradient_descriptor
-                              out_size=1,  # Output is Fx
-                              depth=self.depth,
-                              width_size=self.nodes,
-                              activation=jax.nn.gelu,
-                              key=jax.random.PRNGKey(self.seed))
         # to constrain this, we require only gradient inputs
         self.net = eqx.nn.MLP(in_size=1,  # Input is ONLY gradient_descriptor
                               out_size=1,  # Output is Fx
